--- conflicted
+++ resolved
@@ -129,19 +129,12 @@
 }
 
 /**
-<<<<<<< HEAD
  * Creates a function that asserts that the files and ignores keys 
  * of a config object are valid as per base schema.
  * @param {number} baseConfigLength The number of base configs in the array.
  * @returns {(config: object, index: number) => void} A function that checks the config object.
- * @throws {TypeError} If the files and ignores keys of a config object are not valid.
-=======
- * Asserts that the files and ignores keys of a config object are valid as per base schema.
- * @param {object} config The config object to check.
- * @param {number} index The index of the config object in the array.
- * @returns {void}
  * @throws {ConfigError} If the files and ignores keys of a config object are not valid.
->>>>>>> a1f08d36
+ * @throws {BaseConfigError} If the files and ignores keys of a base config object are not valid.
  */
 function assertValidFilesAndIgnores(baseConfigLength) {
 
